'use client';

import { Toaster } from '@/app/components/ui/toaster';
import { Toaster as Sonner } from '@/app/components/ui/sonner';
import { TooltipProvider } from '@/app/components/ui/tooltip';
import Header from '@/app/components/Header';
import { CedarCopilot } from 'cedar-os';
import { QueryClient, QueryClientProvider } from '@tanstack/react-query';

import { AuthContext } from '@/context/auth-context';
import { useSupabaseUser } from '@/hooks/useSupabaseUser';
import { messageRenderers } from '@/cedar/messageRenderers';

const queryClient = new QueryClient();

export function Providers({ children }: { children: React.ReactNode }) {
<<<<<<< HEAD
  const { user, loading } = useSupabaseUser();
=======
  const [user, setUser] = useState<User | null>(null);

  useEffect(() => {
    // Set up auth state listener
    const {
      data: { subscription },
    } = supabase.auth.onAuthStateChange((event, session) => {
      setUser(session?.user ?? null);
    });

    // Get initial session
    supabase.auth.getSession().then(({ data: { session } }) => {
      setUser(session?.user ?? null);
    });

    return () => subscription.unsubscribe();
  }, []);
>>>>>>> ba622bcf

  return (
    <QueryClientProvider client={queryClient}>
      <TooltipProvider>
<<<<<<< HEAD
        <AuthContext.Provider value={{ user, loading }}>
          <CedarCopilot
            llmProvider={{
              provider: 'mastra',
              baseURL: 'http://localhost:4111',
              apiKey: process.env.NEXT_PUBLIC_MASTRA_API_KEY || 'not-required',
            }}
            messageRenderers={messageRenderers}
          >
            <Toaster />
            <Sonner />
            <div className="min-h-screen bg-background">
              <Header />
              {children}
            </div>
          </CedarCopilot>
        </AuthContext.Provider>
=======
        <CedarCopilot
          llmProvider={{
            provider: 'mastra',
            baseURL: '',
            chatPath: '/api/chat',
            streamPath: '/api/chat/stream',
            resumePath: '/api/chat/resume',
            apiKey: process.env.NEXT_PUBLIC_MASTRA_API_KEY || 'not-required',
          }}
        >
          <Toaster />
          <Sonner />
          <div className="min-h-screen bg-background">
            <Header user={user} />
            {children}
          </div>
        </CedarCopilot>
>>>>>>> ba622bcf
      </TooltipProvider>
    </QueryClientProvider>
  );
}<|MERGE_RESOLUTION|>--- conflicted
+++ resolved
@@ -7,63 +7,21 @@
 import { CedarCopilot } from 'cedar-os';
 import { QueryClient, QueryClientProvider } from '@tanstack/react-query';
 
-import { AuthContext } from '@/context/auth-context';
 import { useSupabaseUser } from '@/hooks/useSupabaseUser';
-import { messageRenderers } from '@/cedar/messageRenderers';
 
 const queryClient = new QueryClient();
 
 export function Providers({ children }: { children: React.ReactNode }) {
-<<<<<<< HEAD
-  const { user, loading } = useSupabaseUser();
-=======
-  const [user, setUser] = useState<User | null>(null);
-
-  useEffect(() => {
-    // Set up auth state listener
-    const {
-      data: { subscription },
-    } = supabase.auth.onAuthStateChange((event, session) => {
-      setUser(session?.user ?? null);
-    });
-
-    // Get initial session
-    supabase.auth.getSession().then(({ data: { session } }) => {
-      setUser(session?.user ?? null);
-    });
-
-    return () => subscription.unsubscribe();
-  }, []);
->>>>>>> ba622bcf
+  const { user } = useSupabaseUser();
 
   return (
     <QueryClientProvider client={queryClient}>
       <TooltipProvider>
-<<<<<<< HEAD
-        <AuthContext.Provider value={{ user, loading }}>
-          <CedarCopilot
-            llmProvider={{
-              provider: 'mastra',
-              baseURL: 'http://localhost:4111',
-              apiKey: process.env.NEXT_PUBLIC_MASTRA_API_KEY || 'not-required',
-            }}
-            messageRenderers={messageRenderers}
-          >
-            <Toaster />
-            <Sonner />
-            <div className="min-h-screen bg-background">
-              <Header />
-              {children}
-            </div>
-          </CedarCopilot>
-        </AuthContext.Provider>
-=======
         <CedarCopilot
           llmProvider={{
             provider: 'mastra',
             baseURL: '',
             chatPath: '/api/chat',
-            streamPath: '/api/chat/stream',
             resumePath: '/api/chat/resume',
             apiKey: process.env.NEXT_PUBLIC_MASTRA_API_KEY || 'not-required',
           }}
@@ -75,7 +33,6 @@
             {children}
           </div>
         </CedarCopilot>
->>>>>>> ba622bcf
       </TooltipProvider>
     </QueryClientProvider>
   );
